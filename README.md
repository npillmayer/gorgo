<img alt="GoRGO Logo" src="http://npillmayer.github.io/img/GoRGO-Logo-Text.svg" width="140" style="max-width:140">

#### A Parsing Toolbox

There is no shortage of parser generator, ranging from good old *bison* to *ANTLR* and various Go variants like *gocc*.
Why develop another one?

All these tools have their value and I appreciate the availability of compiler-compilers with a lot of horse power. But on the other hand, sometimes I want something more compact, a smart and lightweight tool to generate an interpreter for a custom language. And I want it in native Go, as this is what I currently use for Open Source. That’s what GoRGO strives to be.

## Status
<<<<<<< HEAD
This is very much work in progress. Not yet intended for production use. Please be patient.
=======
This is very much work in progress. Not yet intended for production use. Please be patient.
>>>>>>> 7d5c46ef
<|MERGE_RESOLUTION|>--- conflicted
+++ resolved
@@ -8,8 +8,4 @@
 All these tools have their value and I appreciate the availability of compiler-compilers with a lot of horse power. But on the other hand, sometimes I want something more compact, a smart and lightweight tool to generate an interpreter for a custom language. And I want it in native Go, as this is what I currently use for Open Source. That’s what GoRGO strives to be.
 
 ## Status
-<<<<<<< HEAD
-This is very much work in progress. Not yet intended for production use. Please be patient.
-=======
-This is very much work in progress. Not yet intended for production use. Please be patient.
->>>>>>> 7d5c46ef
+This is very much work in progress. Not yet intended for production use. Please be patient.